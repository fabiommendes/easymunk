# ----------------------------------------------------------------------------
# pymunk
# Copyright (c) 2007-2011 Victor Blomqvist
#
# Permission is hereby granted, free of charge, to any person obtaining a copy
# of this software and associated documentation files (the "Software"), to deal
# in the Software without restriction, including without limitation the rights
# to use, copy, modify, merge, publish, distribute, sublicense, and/or sell
# copies of the Software, and to permit persons to whom the Software is
# furnished to do so, subject to the following conditions:
#
# The above copyright notice and this permission notice shall be included in
# all copies or substantial portions of the Software.
#
# THE SOFTWARE IS PROVIDED "AS IS", WITHOUT WARRANTY OF ANY KIND, EXPRESS OR
# IMPLIED, INCLUDING BUT NOT LIMITED TO THE WARRANTIES OF MERCHANTABILITY,
# FITNESS FOR A PARTICULAR PURPOSE AND NONINFRINGEMENT. IN NO EVENT SHALL THE
# AUTHORS OR COPYRIGHT HOLDERS BE LIABLE FOR ANY CLAIM, DAMAGES OR OTHER
# LIABILITY, WHETHER IN AN ACTION OF CONTRACT, TORT OR OTHERWISE, ARISING FROM,
# OUT OF OR IN CONNECTION WITH THE SOFTWARE OR THE USE OR OTHER DEALINGS IN THE
# SOFTWARE.
# ----------------------------------------------------------------------------

"""This module contain the Vec2d class that is used in all of pymunk when a
vector is needed.

The Vec2d class is used almost everywhere in pymunk for 2d coordinates and
vectors, for example to define gravity vector in a space. However, pymunk is
smart enough to convert tuples or tuple like objects to Vec2ds so you usually
do not need to explicitly do conversions if you happen to have a tuple::

    >>> import pymunk
    >>> space = pymunk.Space()
    >>> space.gravity
    Vec2d(0.0, 0.0)
    >>> space.gravity = 3,5
    >>> space.gravity
    Vec2d(3.0, 5.0)
    >>> space.gravity += 2,6
    >>> space.gravity
    Vec2d(5.0, 11.0)

More examples::

    >>> from pymunk.vec2d import Vec2d
    >>> Vec2d(7.3, 4.2)
    Vec2d(7.3, 4.2)
    >>> Vec2d((7.3, 4.2))
    Vec2d(7.3, 4.2)
    >>> Vec2d(7.3, 4.2) + Vec2d((1,2))
    Vec2d(8.3, 6.2)

"""
__docformat__ = "reStructuredText"

import math
import operator
from collections.abc import Sequence
from typing import TYPE_CHECKING, Any, List, Optional, Tuple, Union, cast

from ._types import _Vec2dOrFloat, _Vec2dOrTuple

__all__ = ["Vec2d"]


class Vec2d(object):
    """2d vector class, supports vector and scalar operators, and also
    provides some high level functions.
    """

    __slots__ = ("x", "y")

    x: float
    y: float

    @staticmethod
    def _fromcffi(p) -> "Vec2d":
        """Used as a speedy way to create Vec2ds internally in pymunk."""
        v = Vec2d.__new__(Vec2d)
        v.x = p.x
        v.y = p.y
        return v

<<<<<<< HEAD
    def __init__(self, x_or_pair=None, y=None):
        if x_or_pair != None:
=======
    def __init__(self, x_or_pair=None, y = None):
        if x_or_pair is not None:
>>>>>>> 925b1495
            if y == None:
                if hasattr(x_or_pair, "x") and hasattr(x_or_pair, "y"):
                    self.x = x_or_pair.x
                    self.y = x_or_pair.y
                else:
                    self.x = x_or_pair[0]
                    self.y = x_or_pair[1]
            else:
                self.x = x_or_pair
                self.y = y
        else:
            self.x = 0
            self.y = 0

    def __getitem__(self, i):
        if i == 0:
            return self.x
        elif i == 1:
            return self.y
        raise IndexError()

    def __iter__(self):
        yield self.x
        yield self.y

    def __len__(self) -> int:
        return 2

    def __setitem__(self, i: int, value: float) -> None:
        if i == 0:
            self.x = value
        elif i == 1:
            self.y = value
        else:
            raise IndexError()

    # String representaion (for debugging)
    def __repr__(self) -> str:
        return "Vec2d(%s, %s)" % (self.x, self.y)

    # Comparison
    def __eq__(self, other) -> bool:
        if hasattr(other, "__getitem__") and len(other) == 2:
            return self.x == other[0] and self.y == other[1]
        else:
            return False

    def __ne__(self, other) -> bool:
        if hasattr(other, "__getitem__") and len(other) == 2:
            return self.x != other[0] or self.y != other[1]
        else:
            return True

    def __nonzero__(self) -> bool:
        return self.x != 0.0 or self.y != 0.0

    # Generic operator handlers
    def _o2(self, other, f):
        "Any two-operator operation where the left operand is a Vec2d"
        if isinstance(other, Vec2d):
            return Vec2d(f(self.x, other.x), f(self.y, other.y))
        elif hasattr(other, "__getitem__"):
            return Vec2d(f(self.x, other[0]), f(self.y, other[1]))
        else:
            return Vec2d(f(self.x, other), f(self.y, other))

    def _r_o2(self, other, f):
        "Any two-operator operation where the right operand is a Vec2d"
        if hasattr(other, "__getitem__"):
            return Vec2d(f(other[0], self.x), f(other[1], self.y))
        else:
            return Vec2d(f(other, self.x), f(other, self.y))

    def _io(self, other, f):
        "inplace operator"
        if hasattr(other, "__getitem__"):
            self.x = f(self.x, other[0])
            self.y = f(self.y, other[1])
        else:
            self.x = f(self.x, other)
            self.y = f(self.y, other)
        return self

    # Addition
    def __add__(self, other: _Vec2dOrFloat) -> "Vec2d":
        """Add two vectors"""
        if isinstance(other, Vec2d) or isinstance(other, Sequence):
            return Vec2d(self.x + other[0], self.y + other[1])
        else:
            return Vec2d(self.x + other, self.y + other)

    __radd__ = __add__

    def __iadd__(self, other: _Vec2dOrFloat) -> "Vec2d":
        if isinstance(other, Vec2d):
            self.x += other.x
            self.y += other.y
        elif isinstance(other, Sequence):
            self.x += other[0]
            self.y += other[1]
        else:
            self.x += other
            self.y += other
        return self

    # Subtraction
    def __sub__(self, other: _Vec2dOrFloat) -> "Vec2d":
        if isinstance(other, Vec2d):
            return Vec2d(self.x - other.x, self.y - other.y)
        elif isinstance(other, Sequence):
            return Vec2d(self.x - other[0], self.y - other[1])
        else:
            return Vec2d(self.x - other, self.y - other)

    def __rsub__(self, other: _Vec2dOrFloat) -> "Vec2d":
        if isinstance(other, Vec2d):
            return Vec2d(other.x - self.x, other.y - self.y)
        if isinstance(other, Sequence):
            return Vec2d(other[0] - self.x, other[1] - self.y)
        else:
            return Vec2d(other - self.x, other - self.y)

    def __isub__(self, other: _Vec2dOrFloat) -> "Vec2d":
        if isinstance(other, Vec2d):
            self.x -= other.x
            self.y -= other.y
        elif isinstance(other, Sequence):
            self.x -= other[0]
            self.y -= other[1]
        else:
            self.x -= other
            self.y -= other
        return self

    # Multiplication
    def __mul__(self, other: _Vec2dOrFloat) -> "Vec2d":
        if isinstance(other, Vec2d):
            return Vec2d(self.x * other.x, self.y * other.y)
        if isinstance(other, Sequence):
            return Vec2d(self.x * other[0], self.y * other[1])
        else:
            return Vec2d(self.x * other, self.y * other)

    __rmul__ = __mul__

    def __imul__(self, other: _Vec2dOrFloat) -> "Vec2d":
        if isinstance(other, Vec2d):
            self.x *= other.x
            self.y *= other.y
        elif isinstance(other, Sequence):
            self.x *= other[0]
            self.y *= other[1]
        else:
            self.x *= other
            self.y *= other
        return self

    # Division
    def __floordiv__(self, other: _Vec2dOrFloat) -> "Vec2d":
        return self._o2(other, operator.floordiv)

    def __rfloordiv__(self, other: _Vec2dOrFloat) -> "Vec2d":
        return self._r_o2(other, operator.floordiv)

    def __ifloordiv__(self, other: _Vec2dOrFloat) -> "Vec2d":
        return self._io(other, operator.floordiv)

    def __truediv__(self, other: _Vec2dOrFloat) -> "Vec2d":
        return self._o2(other, operator.truediv)

    def __rtruediv__(self, other: _Vec2dOrFloat) -> "Vec2d":
        return self._r_o2(other, operator.truediv)

    def __itruediv__(self, other: _Vec2dOrFloat) -> "Vec2d":
        return self._io(other, operator.truediv)

    # Modulo
    def __mod__(self, other: _Vec2dOrFloat) -> "Vec2d":
        return self._o2(other, operator.mod)

    def __rmod__(self, other: _Vec2dOrFloat) -> "Vec2d":
        return self._r_o2(other, operator.mod)

    def __divmod__(self, other: _Vec2dOrFloat) -> "Vec2d":
        return self._o2(other, divmod)

    def __rdivmod__(self, other: _Vec2dOrFloat) -> "Vec2d":
        return self._r_o2(other, divmod)

    # Exponentation
    def __pow__(self, other: _Vec2dOrFloat) -> "Vec2d":
        return self._o2(other, operator.pow)

    def __rpow__(self, other: _Vec2dOrFloat) -> "Vec2d":
        return self._r_o2(other, operator.pow)

    # Bitwise operators
    def __lshift__(self, other: _Vec2dOrFloat) -> "Vec2d":
        return self._o2(other, operator.lshift)

    def __rlshift__(self, other: _Vec2dOrFloat) -> "Vec2d":
        return self._r_o2(other, operator.lshift)

    def __rshift__(self, other: _Vec2dOrFloat) -> "Vec2d":
        return self._o2(other, operator.rshift)

    def __rrshift__(self, other: _Vec2dOrFloat) -> "Vec2d":
        return self._r_o2(other, operator.rshift)

    def __and__(self, other: _Vec2dOrFloat) -> "Vec2d":
        return self._o2(other, operator.and_)

    __rand__ = __and__

    def __or__(self, other: _Vec2dOrFloat) -> "Vec2d":
        return self._o2(other, operator.or_)

    __ror__ = __or__

    def __xor__(self, other: _Vec2dOrFloat) -> "Vec2d":
        return self._o2(other, operator.xor)

    __rxor__ = __xor__

    # Unary operations
    def __neg__(self) -> "Vec2d":
        return Vec2d(operator.neg(self.x), operator.neg(self.y))

    def __pos__(self) -> "Vec2d":
        return Vec2d(operator.pos(self.x), operator.pos(self.y))

    def __abs__(self) -> "Vec2d":
        return Vec2d(abs(self.x), abs(self.y))

    def __invert__(self) -> "Vec2d":
        return Vec2d(-self.x, -self.y)

    # vectory functions
    def get_length_sqrd(self) -> float:
        """Get the squared length of the vector.
        If the squared length is enough it is more efficient to use this method
        instead of first calling get_length() or access .length and then do a
        x**2.

        >>> v = Vec2d(3,4)
        >>> v.get_length_sqrd() == v.length**2
        True

        :return: The squared length
        """
        return self.x ** 2 + self.y ** 2

    def get_length(self) -> float:
        """Get the length of the vector.

        :return: The length
        """
        return math.sqrt(self.x ** 2 + self.y ** 2)

    def __setlength(self, value: float):
        length = self.get_length()
        self.x *= value / length
        self.y *= value / length

    length = property(
        get_length, __setlength, doc="""Gets or sets the magnitude of the vector"""
    )

    def rotate(self, angle_radians: float):
        """Rotate the vector by angle_radians radians."""
        cos = math.cos(angle_radians)
        sin = math.sin(angle_radians)
        x = self.x * cos - self.y * sin
        y = self.x * sin + self.y * cos
        self.x = x
        self.y = y

    def rotated(self, angle_radians: float) -> "Vec2d":
        """Create and return a new vector by rotating this vector by
        angle_radians radians.

        :return: Rotated vector
        """
        cos = math.cos(angle_radians)
        sin = math.sin(angle_radians)
        x = self.x * cos - self.y * sin
        y = self.x * sin + self.y * cos
        return Vec2d(x, y)

    def rotate_degrees(self, angle_degrees: float):
        """Rotate the vector by angle_degrees degrees."""
        self.rotate(math.radians(angle_degrees))

    def rotated_degrees(self, angle_degrees: float) -> "Vec2d":
        """Create and return a new vector by rotating this vector by
        angle_degrees degrees.

        :return: Rotade vector
        """
        return self.rotated(math.radians(angle_degrees))

    def get_angle(self) -> float:
        if self.get_length_sqrd() == 0:
            return 0
        return math.atan2(self.y, self.x)

    def __setangle(self, angle: float):
        self.x = self.length
        self.y = 0
        self.rotate(angle)

    angle = property(
        get_angle, __setangle, doc="""Gets or sets the angle (in radians) of a vector"""
    )

    def get_angle_degrees(self) -> float:
        return math.degrees(self.get_angle())

    def __set_angle_degrees(self, angle_degrees: float):
        self.__setangle(math.radians(angle_degrees))

    angle_degrees = property(
        get_angle_degrees,
        __set_angle_degrees,
        doc="""Gets or sets the angle (in degrees) of a vector""",
    )

    def get_angle_between(self, other: "Vec2d") -> float:
        """Get the angle between the vector and the other in radians

        :return: The angle
        """
        cross = self.x * other[1] - self.y * other[0]
        dot = self.x * other[0] + self.y * other[1]
        return math.atan2(cross, dot)

    def get_angle_degrees_between(self, other: "Vec2d") -> float:
        """Get the angle between the vector and the other in degrees

        :return: The angle (in degrees)
        """
        return math.degrees(self.get_angle_between(other))

    def normalized(self) -> "Vec2d":
        """Get a normalized copy of the vector
        Note: This function will return 0 if the length of the vector is 0.

        :return: A normalized vector
        """
        length = self.length
        if length != 0:
            return self / length
        return Vec2d(self)

    def normalize_return_length(self) -> float:
        """Normalize the vector and return its length before the normalization

        :return: The length before the normalization
        """
        length = self.length
        if length != 0:
            self.x /= length
            self.y /= length
        return length

    def perpendicular(self) -> "Vec2d":
        return Vec2d(-self.y, self.x)

    def perpendicular_normal(self) -> "Vec2d":
        length = self.length
        if length != 0:
            return Vec2d(-self.y / length, self.x / length)
        return Vec2d(self)

    def dot(self, other: _Vec2dOrTuple):
        """The dot product between the vector and other vector
            v1.dot(v2) -> v1.x*v2.x + v1.y*v2.y

        :return: The dot product
        """
        return float(self.x * other[0] + self.y * other[1])

    def get_distance(self, other: _Vec2dOrTuple):
        """The distance between the vector and other vector

        :return: The distance
        """
        return math.sqrt((self.x - other[0]) ** 2 + (self.y - other[1]) ** 2)

    def get_dist_sqrd(self, other: _Vec2dOrTuple):
        """The squared distance between the vector and other vector
        It is more efficent to use this method than to call get_distance()
        first and then do a sqrt() on the result.

        :return: The squared distance
        """
        return (self.x - other[0]) ** 2 + (self.y - other[1]) ** 2

    def projection(self, other: _Vec2dOrTuple):
        """Project this vector on top of other vector"""
        other_length_sqrd = other[0] * other[0] + other[1] * other[1]
        if other_length_sqrd == 0.0:
            return Vec2d(0, 0)
        projected_length_times_other_length = self.dot(other)
        new_length = projected_length_times_other_length / other_length_sqrd
        return Vec2d(other[0] * new_length, other[1] * new_length)

    def cross(self, other: _Vec2dOrTuple):
        """The cross product between the vector and other vector
            v1.cross(v2) -> v1.x*v2.y - v1.y*v2.x

        :return: The cross product
        """
        return self.x * other[1] - self.y * other[0]

    def interpolate_to(self, other: _Vec2dOrTuple, range: float) -> "Vec2d":
        return Vec2d(
            self.x + (other[0] - self.x) * range, self.y + (other[1] - self.y) * range
        )

    def convert_to_basis(self, x_vector: "Vec2d", y_vector: "Vec2d") -> "Vec2d":
        x = self.dot(x_vector) / x_vector.get_length_sqrd()
        y = self.dot(y_vector) / y_vector.get_length_sqrd()
        return Vec2d(x, y)

    @property
    def int_tuple(self) -> Tuple[int, int]:
        """The x and y values of this vector as a tuple of ints.
        Uses round() to round to closest int.

        >>> Vec2d(0.9, 2.4).int_tuple
        (1, 2)
        """
        return round(self.x), round(self.y)

    @staticmethod
    def zero() -> "Vec2d":
        """A vector of zero length.

        >>> Vec2d.zero()
        Vec2d(0, 0)
        """
        return Vec2d(0, 0)

    @staticmethod
    def unit() -> "Vec2d":
        """A unit vector pointing up

        >>> Vec2d.unit()
        Vec2d(0, 1)
        """
        return Vec2d(0, 1)

    @staticmethod
    def ones() -> "Vec2d":
        """A vector where both x and y is 1

        >>> Vec2d.ones()
        Vec2d(1, 1)
        """
        return Vec2d(1, 1)

    # Extra functions, mainly for chipmunk
    def cpvrotate(self, other: "Vec2d") -> "Vec2d":
        """Uses complex multiplication to rotate this vector by the other. """
        return Vec2d(
            self.x * other.x - self.y * other.y, self.x * other.y + self.y * other.x
        )

    def cpvunrotate(self, other: "Vec2d") -> "Vec2d":
        """The inverse of cpvrotate"""
        return Vec2d(
            self.x * other.x + self.y * other.y, self.y * other.x - self.x * other.y
        )

    # Pickle
    def __reduce__(self):
        callable = Vec2d
        args = (self.x, self.y)
        return (callable, args)
<|MERGE_RESOLUTION|>--- conflicted
+++ resolved
@@ -1,570 +1,565 @@
-# ----------------------------------------------------------------------------
-# pymunk
-# Copyright (c) 2007-2011 Victor Blomqvist
-#
-# Permission is hereby granted, free of charge, to any person obtaining a copy
-# of this software and associated documentation files (the "Software"), to deal
-# in the Software without restriction, including without limitation the rights
-# to use, copy, modify, merge, publish, distribute, sublicense, and/or sell
-# copies of the Software, and to permit persons to whom the Software is
-# furnished to do so, subject to the following conditions:
-#
-# The above copyright notice and this permission notice shall be included in
-# all copies or substantial portions of the Software.
-#
-# THE SOFTWARE IS PROVIDED "AS IS", WITHOUT WARRANTY OF ANY KIND, EXPRESS OR
-# IMPLIED, INCLUDING BUT NOT LIMITED TO THE WARRANTIES OF MERCHANTABILITY,
-# FITNESS FOR A PARTICULAR PURPOSE AND NONINFRINGEMENT. IN NO EVENT SHALL THE
-# AUTHORS OR COPYRIGHT HOLDERS BE LIABLE FOR ANY CLAIM, DAMAGES OR OTHER
-# LIABILITY, WHETHER IN AN ACTION OF CONTRACT, TORT OR OTHERWISE, ARISING FROM,
-# OUT OF OR IN CONNECTION WITH THE SOFTWARE OR THE USE OR OTHER DEALINGS IN THE
-# SOFTWARE.
-# ----------------------------------------------------------------------------
-
-"""This module contain the Vec2d class that is used in all of pymunk when a
-vector is needed.
-
-The Vec2d class is used almost everywhere in pymunk for 2d coordinates and
-vectors, for example to define gravity vector in a space. However, pymunk is
-smart enough to convert tuples or tuple like objects to Vec2ds so you usually
-do not need to explicitly do conversions if you happen to have a tuple::
-
-    >>> import pymunk
-    >>> space = pymunk.Space()
-    >>> space.gravity
-    Vec2d(0.0, 0.0)
-    >>> space.gravity = 3,5
-    >>> space.gravity
-    Vec2d(3.0, 5.0)
-    >>> space.gravity += 2,6
-    >>> space.gravity
-    Vec2d(5.0, 11.0)
-
-More examples::
-
-    >>> from pymunk.vec2d import Vec2d
-    >>> Vec2d(7.3, 4.2)
-    Vec2d(7.3, 4.2)
-    >>> Vec2d((7.3, 4.2))
-    Vec2d(7.3, 4.2)
-    >>> Vec2d(7.3, 4.2) + Vec2d((1,2))
-    Vec2d(8.3, 6.2)
-
-"""
-__docformat__ = "reStructuredText"
-
-import math
-import operator
-from collections.abc import Sequence
-from typing import TYPE_CHECKING, Any, List, Optional, Tuple, Union, cast
-
-from ._types import _Vec2dOrFloat, _Vec2dOrTuple
-
-__all__ = ["Vec2d"]
-
-
-class Vec2d(object):
-    """2d vector class, supports vector and scalar operators, and also
-    provides some high level functions.
-    """
-
-    __slots__ = ("x", "y")
-
-    x: float
-    y: float
-
-    @staticmethod
-    def _fromcffi(p) -> "Vec2d":
-        """Used as a speedy way to create Vec2ds internally in pymunk."""
-        v = Vec2d.__new__(Vec2d)
-        v.x = p.x
-        v.y = p.y
-        return v
-
-<<<<<<< HEAD
-    def __init__(self, x_or_pair=None, y=None):
-        if x_or_pair != None:
-=======
-    def __init__(self, x_or_pair=None, y = None):
-        if x_or_pair is not None:
->>>>>>> 925b1495
-            if y == None:
-                if hasattr(x_or_pair, "x") and hasattr(x_or_pair, "y"):
-                    self.x = x_or_pair.x
-                    self.y = x_or_pair.y
-                else:
-                    self.x = x_or_pair[0]
-                    self.y = x_or_pair[1]
-            else:
-                self.x = x_or_pair
-                self.y = y
-        else:
-            self.x = 0
-            self.y = 0
-
-    def __getitem__(self, i):
-        if i == 0:
-            return self.x
-        elif i == 1:
-            return self.y
-        raise IndexError()
-
-    def __iter__(self):
-        yield self.x
-        yield self.y
-
-    def __len__(self) -> int:
-        return 2
-
-    def __setitem__(self, i: int, value: float) -> None:
-        if i == 0:
-            self.x = value
-        elif i == 1:
-            self.y = value
-        else:
-            raise IndexError()
-
-    # String representaion (for debugging)
-    def __repr__(self) -> str:
-        return "Vec2d(%s, %s)" % (self.x, self.y)
-
-    # Comparison
-    def __eq__(self, other) -> bool:
-        if hasattr(other, "__getitem__") and len(other) == 2:
-            return self.x == other[0] and self.y == other[1]
-        else:
-            return False
-
-    def __ne__(self, other) -> bool:
-        if hasattr(other, "__getitem__") and len(other) == 2:
-            return self.x != other[0] or self.y != other[1]
-        else:
-            return True
-
-    def __nonzero__(self) -> bool:
-        return self.x != 0.0 or self.y != 0.0
-
-    # Generic operator handlers
-    def _o2(self, other, f):
-        "Any two-operator operation where the left operand is a Vec2d"
-        if isinstance(other, Vec2d):
-            return Vec2d(f(self.x, other.x), f(self.y, other.y))
-        elif hasattr(other, "__getitem__"):
-            return Vec2d(f(self.x, other[0]), f(self.y, other[1]))
-        else:
-            return Vec2d(f(self.x, other), f(self.y, other))
-
-    def _r_o2(self, other, f):
-        "Any two-operator operation where the right operand is a Vec2d"
-        if hasattr(other, "__getitem__"):
-            return Vec2d(f(other[0], self.x), f(other[1], self.y))
-        else:
-            return Vec2d(f(other, self.x), f(other, self.y))
-
-    def _io(self, other, f):
-        "inplace operator"
-        if hasattr(other, "__getitem__"):
-            self.x = f(self.x, other[0])
-            self.y = f(self.y, other[1])
-        else:
-            self.x = f(self.x, other)
-            self.y = f(self.y, other)
-        return self
-
-    # Addition
-    def __add__(self, other: _Vec2dOrFloat) -> "Vec2d":
-        """Add two vectors"""
-        if isinstance(other, Vec2d) or isinstance(other, Sequence):
-            return Vec2d(self.x + other[0], self.y + other[1])
-        else:
-            return Vec2d(self.x + other, self.y + other)
-
-    __radd__ = __add__
-
-    def __iadd__(self, other: _Vec2dOrFloat) -> "Vec2d":
-        if isinstance(other, Vec2d):
-            self.x += other.x
-            self.y += other.y
-        elif isinstance(other, Sequence):
-            self.x += other[0]
-            self.y += other[1]
-        else:
-            self.x += other
-            self.y += other
-        return self
-
-    # Subtraction
-    def __sub__(self, other: _Vec2dOrFloat) -> "Vec2d":
-        if isinstance(other, Vec2d):
-            return Vec2d(self.x - other.x, self.y - other.y)
-        elif isinstance(other, Sequence):
-            return Vec2d(self.x - other[0], self.y - other[1])
-        else:
-            return Vec2d(self.x - other, self.y - other)
-
-    def __rsub__(self, other: _Vec2dOrFloat) -> "Vec2d":
-        if isinstance(other, Vec2d):
-            return Vec2d(other.x - self.x, other.y - self.y)
-        if isinstance(other, Sequence):
-            return Vec2d(other[0] - self.x, other[1] - self.y)
-        else:
-            return Vec2d(other - self.x, other - self.y)
-
-    def __isub__(self, other: _Vec2dOrFloat) -> "Vec2d":
-        if isinstance(other, Vec2d):
-            self.x -= other.x
-            self.y -= other.y
-        elif isinstance(other, Sequence):
-            self.x -= other[0]
-            self.y -= other[1]
-        else:
-            self.x -= other
-            self.y -= other
-        return self
-
-    # Multiplication
-    def __mul__(self, other: _Vec2dOrFloat) -> "Vec2d":
-        if isinstance(other, Vec2d):
-            return Vec2d(self.x * other.x, self.y * other.y)
-        if isinstance(other, Sequence):
-            return Vec2d(self.x * other[0], self.y * other[1])
-        else:
-            return Vec2d(self.x * other, self.y * other)
-
-    __rmul__ = __mul__
-
-    def __imul__(self, other: _Vec2dOrFloat) -> "Vec2d":
-        if isinstance(other, Vec2d):
-            self.x *= other.x
-            self.y *= other.y
-        elif isinstance(other, Sequence):
-            self.x *= other[0]
-            self.y *= other[1]
-        else:
-            self.x *= other
-            self.y *= other
-        return self
-
-    # Division
-    def __floordiv__(self, other: _Vec2dOrFloat) -> "Vec2d":
-        return self._o2(other, operator.floordiv)
-
-    def __rfloordiv__(self, other: _Vec2dOrFloat) -> "Vec2d":
-        return self._r_o2(other, operator.floordiv)
-
-    def __ifloordiv__(self, other: _Vec2dOrFloat) -> "Vec2d":
-        return self._io(other, operator.floordiv)
-
-    def __truediv__(self, other: _Vec2dOrFloat) -> "Vec2d":
-        return self._o2(other, operator.truediv)
-
-    def __rtruediv__(self, other: _Vec2dOrFloat) -> "Vec2d":
-        return self._r_o2(other, operator.truediv)
-
-    def __itruediv__(self, other: _Vec2dOrFloat) -> "Vec2d":
-        return self._io(other, operator.truediv)
-
-    # Modulo
-    def __mod__(self, other: _Vec2dOrFloat) -> "Vec2d":
-        return self._o2(other, operator.mod)
-
-    def __rmod__(self, other: _Vec2dOrFloat) -> "Vec2d":
-        return self._r_o2(other, operator.mod)
-
-    def __divmod__(self, other: _Vec2dOrFloat) -> "Vec2d":
-        return self._o2(other, divmod)
-
-    def __rdivmod__(self, other: _Vec2dOrFloat) -> "Vec2d":
-        return self._r_o2(other, divmod)
-
-    # Exponentation
-    def __pow__(self, other: _Vec2dOrFloat) -> "Vec2d":
-        return self._o2(other, operator.pow)
-
-    def __rpow__(self, other: _Vec2dOrFloat) -> "Vec2d":
-        return self._r_o2(other, operator.pow)
-
-    # Bitwise operators
-    def __lshift__(self, other: _Vec2dOrFloat) -> "Vec2d":
-        return self._o2(other, operator.lshift)
-
-    def __rlshift__(self, other: _Vec2dOrFloat) -> "Vec2d":
-        return self._r_o2(other, operator.lshift)
-
-    def __rshift__(self, other: _Vec2dOrFloat) -> "Vec2d":
-        return self._o2(other, operator.rshift)
-
-    def __rrshift__(self, other: _Vec2dOrFloat) -> "Vec2d":
-        return self._r_o2(other, operator.rshift)
-
-    def __and__(self, other: _Vec2dOrFloat) -> "Vec2d":
-        return self._o2(other, operator.and_)
-
-    __rand__ = __and__
-
-    def __or__(self, other: _Vec2dOrFloat) -> "Vec2d":
-        return self._o2(other, operator.or_)
-
-    __ror__ = __or__
-
-    def __xor__(self, other: _Vec2dOrFloat) -> "Vec2d":
-        return self._o2(other, operator.xor)
-
-    __rxor__ = __xor__
-
-    # Unary operations
-    def __neg__(self) -> "Vec2d":
-        return Vec2d(operator.neg(self.x), operator.neg(self.y))
-
-    def __pos__(self) -> "Vec2d":
-        return Vec2d(operator.pos(self.x), operator.pos(self.y))
-
-    def __abs__(self) -> "Vec2d":
-        return Vec2d(abs(self.x), abs(self.y))
-
-    def __invert__(self) -> "Vec2d":
-        return Vec2d(-self.x, -self.y)
-
-    # vectory functions
-    def get_length_sqrd(self) -> float:
-        """Get the squared length of the vector.
-        If the squared length is enough it is more efficient to use this method
-        instead of first calling get_length() or access .length and then do a
-        x**2.
-
-        >>> v = Vec2d(3,4)
-        >>> v.get_length_sqrd() == v.length**2
-        True
-
-        :return: The squared length
-        """
-        return self.x ** 2 + self.y ** 2
-
-    def get_length(self) -> float:
-        """Get the length of the vector.
-
-        :return: The length
-        """
-        return math.sqrt(self.x ** 2 + self.y ** 2)
-
-    def __setlength(self, value: float):
-        length = self.get_length()
-        self.x *= value / length
-        self.y *= value / length
-
-    length = property(
-        get_length, __setlength, doc="""Gets or sets the magnitude of the vector"""
-    )
-
-    def rotate(self, angle_radians: float):
-        """Rotate the vector by angle_radians radians."""
-        cos = math.cos(angle_radians)
-        sin = math.sin(angle_radians)
-        x = self.x * cos - self.y * sin
-        y = self.x * sin + self.y * cos
-        self.x = x
-        self.y = y
-
-    def rotated(self, angle_radians: float) -> "Vec2d":
-        """Create and return a new vector by rotating this vector by
-        angle_radians radians.
-
-        :return: Rotated vector
-        """
-        cos = math.cos(angle_radians)
-        sin = math.sin(angle_radians)
-        x = self.x * cos - self.y * sin
-        y = self.x * sin + self.y * cos
-        return Vec2d(x, y)
-
-    def rotate_degrees(self, angle_degrees: float):
-        """Rotate the vector by angle_degrees degrees."""
-        self.rotate(math.radians(angle_degrees))
-
-    def rotated_degrees(self, angle_degrees: float) -> "Vec2d":
-        """Create and return a new vector by rotating this vector by
-        angle_degrees degrees.
-
-        :return: Rotade vector
-        """
-        return self.rotated(math.radians(angle_degrees))
-
-    def get_angle(self) -> float:
-        if self.get_length_sqrd() == 0:
-            return 0
-        return math.atan2(self.y, self.x)
-
-    def __setangle(self, angle: float):
-        self.x = self.length
-        self.y = 0
-        self.rotate(angle)
-
-    angle = property(
-        get_angle, __setangle, doc="""Gets or sets the angle (in radians) of a vector"""
-    )
-
-    def get_angle_degrees(self) -> float:
-        return math.degrees(self.get_angle())
-
-    def __set_angle_degrees(self, angle_degrees: float):
-        self.__setangle(math.radians(angle_degrees))
-
-    angle_degrees = property(
-        get_angle_degrees,
-        __set_angle_degrees,
-        doc="""Gets or sets the angle (in degrees) of a vector""",
-    )
-
-    def get_angle_between(self, other: "Vec2d") -> float:
-        """Get the angle between the vector and the other in radians
-
-        :return: The angle
-        """
-        cross = self.x * other[1] - self.y * other[0]
-        dot = self.x * other[0] + self.y * other[1]
-        return math.atan2(cross, dot)
-
-    def get_angle_degrees_between(self, other: "Vec2d") -> float:
-        """Get the angle between the vector and the other in degrees
-
-        :return: The angle (in degrees)
-        """
-        return math.degrees(self.get_angle_between(other))
-
-    def normalized(self) -> "Vec2d":
-        """Get a normalized copy of the vector
-        Note: This function will return 0 if the length of the vector is 0.
-
-        :return: A normalized vector
-        """
-        length = self.length
-        if length != 0:
-            return self / length
-        return Vec2d(self)
-
-    def normalize_return_length(self) -> float:
-        """Normalize the vector and return its length before the normalization
-
-        :return: The length before the normalization
-        """
-        length = self.length
-        if length != 0:
-            self.x /= length
-            self.y /= length
-        return length
-
-    def perpendicular(self) -> "Vec2d":
-        return Vec2d(-self.y, self.x)
-
-    def perpendicular_normal(self) -> "Vec2d":
-        length = self.length
-        if length != 0:
-            return Vec2d(-self.y / length, self.x / length)
-        return Vec2d(self)
-
-    def dot(self, other: _Vec2dOrTuple):
-        """The dot product between the vector and other vector
-            v1.dot(v2) -> v1.x*v2.x + v1.y*v2.y
-
-        :return: The dot product
-        """
-        return float(self.x * other[0] + self.y * other[1])
-
-    def get_distance(self, other: _Vec2dOrTuple):
-        """The distance between the vector and other vector
-
-        :return: The distance
-        """
-        return math.sqrt((self.x - other[0]) ** 2 + (self.y - other[1]) ** 2)
-
-    def get_dist_sqrd(self, other: _Vec2dOrTuple):
-        """The squared distance between the vector and other vector
-        It is more efficent to use this method than to call get_distance()
-        first and then do a sqrt() on the result.
-
-        :return: The squared distance
-        """
-        return (self.x - other[0]) ** 2 + (self.y - other[1]) ** 2
-
-    def projection(self, other: _Vec2dOrTuple):
-        """Project this vector on top of other vector"""
-        other_length_sqrd = other[0] * other[0] + other[1] * other[1]
-        if other_length_sqrd == 0.0:
-            return Vec2d(0, 0)
-        projected_length_times_other_length = self.dot(other)
-        new_length = projected_length_times_other_length / other_length_sqrd
-        return Vec2d(other[0] * new_length, other[1] * new_length)
-
-    def cross(self, other: _Vec2dOrTuple):
-        """The cross product between the vector and other vector
-            v1.cross(v2) -> v1.x*v2.y - v1.y*v2.x
-
-        :return: The cross product
-        """
-        return self.x * other[1] - self.y * other[0]
-
-    def interpolate_to(self, other: _Vec2dOrTuple, range: float) -> "Vec2d":
-        return Vec2d(
-            self.x + (other[0] - self.x) * range, self.y + (other[1] - self.y) * range
-        )
-
-    def convert_to_basis(self, x_vector: "Vec2d", y_vector: "Vec2d") -> "Vec2d":
-        x = self.dot(x_vector) / x_vector.get_length_sqrd()
-        y = self.dot(y_vector) / y_vector.get_length_sqrd()
-        return Vec2d(x, y)
-
-    @property
-    def int_tuple(self) -> Tuple[int, int]:
-        """The x and y values of this vector as a tuple of ints.
-        Uses round() to round to closest int.
-
-        >>> Vec2d(0.9, 2.4).int_tuple
-        (1, 2)
-        """
-        return round(self.x), round(self.y)
-
-    @staticmethod
-    def zero() -> "Vec2d":
-        """A vector of zero length.
-
-        >>> Vec2d.zero()
-        Vec2d(0, 0)
-        """
-        return Vec2d(0, 0)
-
-    @staticmethod
-    def unit() -> "Vec2d":
-        """A unit vector pointing up
-
-        >>> Vec2d.unit()
-        Vec2d(0, 1)
-        """
-        return Vec2d(0, 1)
-
-    @staticmethod
-    def ones() -> "Vec2d":
-        """A vector where both x and y is 1
-
-        >>> Vec2d.ones()
-        Vec2d(1, 1)
-        """
-        return Vec2d(1, 1)
-
-    # Extra functions, mainly for chipmunk
-    def cpvrotate(self, other: "Vec2d") -> "Vec2d":
-        """Uses complex multiplication to rotate this vector by the other. """
-        return Vec2d(
-            self.x * other.x - self.y * other.y, self.x * other.y + self.y * other.x
-        )
-
-    def cpvunrotate(self, other: "Vec2d") -> "Vec2d":
-        """The inverse of cpvrotate"""
-        return Vec2d(
-            self.x * other.x + self.y * other.y, self.y * other.x - self.x * other.y
-        )
-
-    # Pickle
-    def __reduce__(self):
-        callable = Vec2d
-        args = (self.x, self.y)
-        return (callable, args)
+# ----------------------------------------------------------------------------
+# pymunk
+# Copyright (c) 2007-2011 Victor Blomqvist
+#
+# Permission is hereby granted, free of charge, to any person obtaining a copy
+# of this software and associated documentation files (the "Software"), to deal
+# in the Software without restriction, including without limitation the rights
+# to use, copy, modify, merge, publish, distribute, sublicense, and/or sell
+# copies of the Software, and to permit persons to whom the Software is
+# furnished to do so, subject to the following conditions:
+#
+# The above copyright notice and this permission notice shall be included in
+# all copies or substantial portions of the Software.
+#
+# THE SOFTWARE IS PROVIDED "AS IS", WITHOUT WARRANTY OF ANY KIND, EXPRESS OR
+# IMPLIED, INCLUDING BUT NOT LIMITED TO THE WARRANTIES OF MERCHANTABILITY,
+# FITNESS FOR A PARTICULAR PURPOSE AND NONINFRINGEMENT. IN NO EVENT SHALL THE
+# AUTHORS OR COPYRIGHT HOLDERS BE LIABLE FOR ANY CLAIM, DAMAGES OR OTHER
+# LIABILITY, WHETHER IN AN ACTION OF CONTRACT, TORT OR OTHERWISE, ARISING FROM,
+# OUT OF OR IN CONNECTION WITH THE SOFTWARE OR THE USE OR OTHER DEALINGS IN THE
+# SOFTWARE.
+# ----------------------------------------------------------------------------
+
+"""This module contain the Vec2d class that is used in all of pymunk when a
+vector is needed.
+
+The Vec2d class is used almost everywhere in pymunk for 2d coordinates and
+vectors, for example to define gravity vector in a space. However, pymunk is
+smart enough to convert tuples or tuple like objects to Vec2ds so you usually
+do not need to explicitly do conversions if you happen to have a tuple::
+
+    >>> import pymunk
+    >>> space = pymunk.Space()
+    >>> space.gravity
+    Vec2d(0.0, 0.0)
+    >>> space.gravity = 3,5
+    >>> space.gravity
+    Vec2d(3.0, 5.0)
+    >>> space.gravity += 2,6
+    >>> space.gravity
+    Vec2d(5.0, 11.0)
+
+More examples::
+
+    >>> from pymunk.vec2d import Vec2d
+    >>> Vec2d(7.3, 4.2)
+    Vec2d(7.3, 4.2)
+    >>> Vec2d((7.3, 4.2))
+    Vec2d(7.3, 4.2)
+    >>> Vec2d(7.3, 4.2) + Vec2d((1,2))
+    Vec2d(8.3, 6.2)
+
+"""
+__docformat__ = "reStructuredText"
+
+import math
+import operator
+from collections.abc import Sequence
+from typing import TYPE_CHECKING, Any, List, Optional, Tuple, Union, cast
+
+from ._types import _Vec2dOrFloat, _Vec2dOrTuple
+
+__all__ = ["Vec2d"]
+
+
+class Vec2d(object):
+    """2d vector class, supports vector and scalar operators, and also
+    provides some high level functions.
+    """
+
+    __slots__ = ("x", "y")
+
+    x: float
+    y: float
+
+    @staticmethod
+    def _fromcffi(p) -> "Vec2d":
+        """Used as a speedy way to create Vec2ds internally in pymunk."""
+        v = Vec2d.__new__(Vec2d)
+        v.x = p.x
+        v.y = p.y
+        return v
+
+    def __init__(self, x_or_pair=None, y=None):
+        if x_or_pair is not None:
+            if y == None:
+                if hasattr(x_or_pair, "x") and hasattr(x_or_pair, "y"):
+                    self.x = x_or_pair.x
+                    self.y = x_or_pair.y
+                else:
+                    self.x = x_or_pair[0]
+                    self.y = x_or_pair[1]
+            else:
+                self.x = x_or_pair
+                self.y = y
+        else:
+            self.x = 0
+            self.y = 0
+
+    def __getitem__(self, i):
+        if i == 0:
+            return self.x
+        elif i == 1:
+            return self.y
+        raise IndexError()
+
+    def __iter__(self):
+        yield self.x
+        yield self.y
+
+    def __len__(self) -> int:
+        return 2
+
+    def __setitem__(self, i: int, value: float) -> None:
+        if i == 0:
+            self.x = value
+        elif i == 1:
+            self.y = value
+        else:
+            raise IndexError()
+
+    # String representaion (for debugging)
+    def __repr__(self) -> str:
+        return "Vec2d(%s, %s)" % (self.x, self.y)
+
+    # Comparison
+    def __eq__(self, other) -> bool:
+        if hasattr(other, "__getitem__") and len(other) == 2:
+            return self.x == other[0] and self.y == other[1]
+        else:
+            return False
+
+    def __ne__(self, other) -> bool:
+        if hasattr(other, "__getitem__") and len(other) == 2:
+            return self.x != other[0] or self.y != other[1]
+        else:
+            return True
+
+    def __nonzero__(self) -> bool:
+        return self.x != 0.0 or self.y != 0.0
+
+    # Generic operator handlers
+    def _o2(self, other, f):
+        "Any two-operator operation where the left operand is a Vec2d"
+        if isinstance(other, Vec2d):
+            return Vec2d(f(self.x, other.x), f(self.y, other.y))
+        elif hasattr(other, "__getitem__"):
+            return Vec2d(f(self.x, other[0]), f(self.y, other[1]))
+        else:
+            return Vec2d(f(self.x, other), f(self.y, other))
+
+    def _r_o2(self, other, f):
+        "Any two-operator operation where the right operand is a Vec2d"
+        if hasattr(other, "__getitem__"):
+            return Vec2d(f(other[0], self.x), f(other[1], self.y))
+        else:
+            return Vec2d(f(other, self.x), f(other, self.y))
+
+    def _io(self, other, f):
+        "inplace operator"
+        if hasattr(other, "__getitem__"):
+            self.x = f(self.x, other[0])
+            self.y = f(self.y, other[1])
+        else:
+            self.x = f(self.x, other)
+            self.y = f(self.y, other)
+        return self
+
+    # Addition
+    def __add__(self, other: _Vec2dOrFloat) -> "Vec2d":
+        """Add two vectors"""
+        if isinstance(other, Vec2d) or isinstance(other, Sequence):
+            return Vec2d(self.x + other[0], self.y + other[1])
+        else:
+            return Vec2d(self.x + other, self.y + other)
+
+    __radd__ = __add__
+
+    def __iadd__(self, other: _Vec2dOrFloat) -> "Vec2d":
+        if isinstance(other, Vec2d):
+            self.x += other.x
+            self.y += other.y
+        elif isinstance(other, Sequence):
+            self.x += other[0]
+            self.y += other[1]
+        else:
+            self.x += other
+            self.y += other
+        return self
+
+    # Subtraction
+    def __sub__(self, other: _Vec2dOrFloat) -> "Vec2d":
+        if isinstance(other, Vec2d):
+            return Vec2d(self.x - other.x, self.y - other.y)
+        elif isinstance(other, Sequence):
+            return Vec2d(self.x - other[0], self.y - other[1])
+        else:
+            return Vec2d(self.x - other, self.y - other)
+
+    def __rsub__(self, other: _Vec2dOrFloat) -> "Vec2d":
+        if isinstance(other, Vec2d):
+            return Vec2d(other.x - self.x, other.y - self.y)
+        if isinstance(other, Sequence):
+            return Vec2d(other[0] - self.x, other[1] - self.y)
+        else:
+            return Vec2d(other - self.x, other - self.y)
+
+    def __isub__(self, other: _Vec2dOrFloat) -> "Vec2d":
+        if isinstance(other, Vec2d):
+            self.x -= other.x
+            self.y -= other.y
+        elif isinstance(other, Sequence):
+            self.x -= other[0]
+            self.y -= other[1]
+        else:
+            self.x -= other
+            self.y -= other
+        return self
+
+    # Multiplication
+    def __mul__(self, other: _Vec2dOrFloat) -> "Vec2d":
+        if isinstance(other, Vec2d):
+            return Vec2d(self.x * other.x, self.y * other.y)
+        if isinstance(other, Sequence):
+            return Vec2d(self.x * other[0], self.y * other[1])
+        else:
+            return Vec2d(self.x * other, self.y * other)
+
+    __rmul__ = __mul__
+
+    def __imul__(self, other: _Vec2dOrFloat) -> "Vec2d":
+        if isinstance(other, Vec2d):
+            self.x *= other.x
+            self.y *= other.y
+        elif isinstance(other, Sequence):
+            self.x *= other[0]
+            self.y *= other[1]
+        else:
+            self.x *= other
+            self.y *= other
+        return self
+
+    # Division
+    def __floordiv__(self, other: _Vec2dOrFloat) -> "Vec2d":
+        return self._o2(other, operator.floordiv)
+
+    def __rfloordiv__(self, other: _Vec2dOrFloat) -> "Vec2d":
+        return self._r_o2(other, operator.floordiv)
+
+    def __ifloordiv__(self, other: _Vec2dOrFloat) -> "Vec2d":
+        return self._io(other, operator.floordiv)
+
+    def __truediv__(self, other: _Vec2dOrFloat) -> "Vec2d":
+        return self._o2(other, operator.truediv)
+
+    def __rtruediv__(self, other: _Vec2dOrFloat) -> "Vec2d":
+        return self._r_o2(other, operator.truediv)
+
+    def __itruediv__(self, other: _Vec2dOrFloat) -> "Vec2d":
+        return self._io(other, operator.truediv)
+
+    # Modulo
+    def __mod__(self, other: _Vec2dOrFloat) -> "Vec2d":
+        return self._o2(other, operator.mod)
+
+    def __rmod__(self, other: _Vec2dOrFloat) -> "Vec2d":
+        return self._r_o2(other, operator.mod)
+
+    def __divmod__(self, other: _Vec2dOrFloat) -> "Vec2d":
+        return self._o2(other, divmod)
+
+    def __rdivmod__(self, other: _Vec2dOrFloat) -> "Vec2d":
+        return self._r_o2(other, divmod)
+
+    # Exponentation
+    def __pow__(self, other: _Vec2dOrFloat) -> "Vec2d":
+        return self._o2(other, operator.pow)
+
+    def __rpow__(self, other: _Vec2dOrFloat) -> "Vec2d":
+        return self._r_o2(other, operator.pow)
+
+    # Bitwise operators
+    def __lshift__(self, other: _Vec2dOrFloat) -> "Vec2d":
+        return self._o2(other, operator.lshift)
+
+    def __rlshift__(self, other: _Vec2dOrFloat) -> "Vec2d":
+        return self._r_o2(other, operator.lshift)
+
+    def __rshift__(self, other: _Vec2dOrFloat) -> "Vec2d":
+        return self._o2(other, operator.rshift)
+
+    def __rrshift__(self, other: _Vec2dOrFloat) -> "Vec2d":
+        return self._r_o2(other, operator.rshift)
+
+    def __and__(self, other: _Vec2dOrFloat) -> "Vec2d":
+        return self._o2(other, operator.and_)
+
+    __rand__ = __and__
+
+    def __or__(self, other: _Vec2dOrFloat) -> "Vec2d":
+        return self._o2(other, operator.or_)
+
+    __ror__ = __or__
+
+    def __xor__(self, other: _Vec2dOrFloat) -> "Vec2d":
+        return self._o2(other, operator.xor)
+
+    __rxor__ = __xor__
+
+    # Unary operations
+    def __neg__(self) -> "Vec2d":
+        return Vec2d(operator.neg(self.x), operator.neg(self.y))
+
+    def __pos__(self) -> "Vec2d":
+        return Vec2d(operator.pos(self.x), operator.pos(self.y))
+
+    def __abs__(self) -> "Vec2d":
+        return Vec2d(abs(self.x), abs(self.y))
+
+    def __invert__(self) -> "Vec2d":
+        return Vec2d(-self.x, -self.y)
+
+    # vectory functions
+    def get_length_sqrd(self) -> float:
+        """Get the squared length of the vector.
+        If the squared length is enough it is more efficient to use this method
+        instead of first calling get_length() or access .length and then do a
+        x**2.
+
+        >>> v = Vec2d(3,4)
+        >>> v.get_length_sqrd() == v.length**2
+        True
+
+        :return: The squared length
+        """
+        return self.x ** 2 + self.y ** 2
+
+    def get_length(self) -> float:
+        """Get the length of the vector.
+
+        :return: The length
+        """
+        return math.sqrt(self.x ** 2 + self.y ** 2)
+
+    def __setlength(self, value: float):
+        length = self.get_length()
+        self.x *= value / length
+        self.y *= value / length
+
+    length = property(
+        get_length, __setlength, doc="""Gets or sets the magnitude of the vector"""
+    )
+
+    def rotate(self, angle_radians: float):
+        """Rotate the vector by angle_radians radians."""
+        cos = math.cos(angle_radians)
+        sin = math.sin(angle_radians)
+        x = self.x * cos - self.y * sin
+        y = self.x * sin + self.y * cos
+        self.x = x
+        self.y = y
+
+    def rotated(self, angle_radians: float) -> "Vec2d":
+        """Create and return a new vector by rotating this vector by
+        angle_radians radians.
+
+        :return: Rotated vector
+        """
+        cos = math.cos(angle_radians)
+        sin = math.sin(angle_radians)
+        x = self.x * cos - self.y * sin
+        y = self.x * sin + self.y * cos
+        return Vec2d(x, y)
+
+    def rotate_degrees(self, angle_degrees: float):
+        """Rotate the vector by angle_degrees degrees."""
+        self.rotate(math.radians(angle_degrees))
+
+    def rotated_degrees(self, angle_degrees: float) -> "Vec2d":
+        """Create and return a new vector by rotating this vector by
+        angle_degrees degrees.
+
+        :return: Rotade vector
+        """
+        return self.rotated(math.radians(angle_degrees))
+
+    def get_angle(self) -> float:
+        if self.get_length_sqrd() == 0:
+            return 0
+        return math.atan2(self.y, self.x)
+
+    def __setangle(self, angle: float):
+        self.x = self.length
+        self.y = 0
+        self.rotate(angle)
+
+    angle = property(
+        get_angle, __setangle, doc="""Gets or sets the angle (in radians) of a vector"""
+    )
+
+    def get_angle_degrees(self) -> float:
+        return math.degrees(self.get_angle())
+
+    def __set_angle_degrees(self, angle_degrees: float):
+        self.__setangle(math.radians(angle_degrees))
+
+    angle_degrees = property(
+        get_angle_degrees,
+        __set_angle_degrees,
+        doc="""Gets or sets the angle (in degrees) of a vector""",
+    )
+
+    def get_angle_between(self, other: "Vec2d") -> float:
+        """Get the angle between the vector and the other in radians
+
+        :return: The angle
+        """
+        cross = self.x * other[1] - self.y * other[0]
+        dot = self.x * other[0] + self.y * other[1]
+        return math.atan2(cross, dot)
+
+    def get_angle_degrees_between(self, other: "Vec2d") -> float:
+        """Get the angle between the vector and the other in degrees
+
+        :return: The angle (in degrees)
+        """
+        return math.degrees(self.get_angle_between(other))
+
+    def normalized(self) -> "Vec2d":
+        """Get a normalized copy of the vector
+        Note: This function will return 0 if the length of the vector is 0.
+
+        :return: A normalized vector
+        """
+        length = self.length
+        if length != 0:
+            return self / length
+        return Vec2d(self)
+
+    def normalize_return_length(self) -> float:
+        """Normalize the vector and return its length before the normalization
+
+        :return: The length before the normalization
+        """
+        length = self.length
+        if length != 0:
+            self.x /= length
+            self.y /= length
+        return length
+
+    def perpendicular(self) -> "Vec2d":
+        return Vec2d(-self.y, self.x)
+
+    def perpendicular_normal(self) -> "Vec2d":
+        length = self.length
+        if length != 0:
+            return Vec2d(-self.y / length, self.x / length)
+        return Vec2d(self)
+
+    def dot(self, other: _Vec2dOrTuple):
+        """The dot product between the vector and other vector
+            v1.dot(v2) -> v1.x*v2.x + v1.y*v2.y
+
+        :return: The dot product
+        """
+        return float(self.x * other[0] + self.y * other[1])
+
+    def get_distance(self, other: _Vec2dOrTuple):
+        """The distance between the vector and other vector
+
+        :return: The distance
+        """
+        return math.sqrt((self.x - other[0]) ** 2 + (self.y - other[1]) ** 2)
+
+    def get_dist_sqrd(self, other: _Vec2dOrTuple):
+        """The squared distance between the vector and other vector
+        It is more efficent to use this method than to call get_distance()
+        first and then do a sqrt() on the result.
+
+        :return: The squared distance
+        """
+        return (self.x - other[0]) ** 2 + (self.y - other[1]) ** 2
+
+    def projection(self, other: _Vec2dOrTuple):
+        """Project this vector on top of other vector"""
+        other_length_sqrd = other[0] * other[0] + other[1] * other[1]
+        if other_length_sqrd == 0.0:
+            return Vec2d(0, 0)
+        projected_length_times_other_length = self.dot(other)
+        new_length = projected_length_times_other_length / other_length_sqrd
+        return Vec2d(other[0] * new_length, other[1] * new_length)
+
+    def cross(self, other: _Vec2dOrTuple):
+        """The cross product between the vector and other vector
+            v1.cross(v2) -> v1.x*v2.y - v1.y*v2.x
+
+        :return: The cross product
+        """
+        return self.x * other[1] - self.y * other[0]
+
+    def interpolate_to(self, other: _Vec2dOrTuple, range: float) -> "Vec2d":
+        return Vec2d(
+            self.x + (other[0] - self.x) * range, self.y + (other[1] - self.y) * range
+        )
+
+    def convert_to_basis(self, x_vector: "Vec2d", y_vector: "Vec2d") -> "Vec2d":
+        x = self.dot(x_vector) / x_vector.get_length_sqrd()
+        y = self.dot(y_vector) / y_vector.get_length_sqrd()
+        return Vec2d(x, y)
+
+    @property
+    def int_tuple(self) -> Tuple[int, int]:
+        """The x and y values of this vector as a tuple of ints.
+        Uses round() to round to closest int.
+
+        >>> Vec2d(0.9, 2.4).int_tuple
+        (1, 2)
+        """
+        return round(self.x), round(self.y)
+
+    @staticmethod
+    def zero() -> "Vec2d":
+        """A vector of zero length.
+
+        >>> Vec2d.zero()
+        Vec2d(0, 0)
+        """
+        return Vec2d(0, 0)
+
+    @staticmethod
+    def unit() -> "Vec2d":
+        """A unit vector pointing up
+
+        >>> Vec2d.unit()
+        Vec2d(0, 1)
+        """
+        return Vec2d(0, 1)
+
+    @staticmethod
+    def ones() -> "Vec2d":
+        """A vector where both x and y is 1
+
+        >>> Vec2d.ones()
+        Vec2d(1, 1)
+        """
+        return Vec2d(1, 1)
+
+    # Extra functions, mainly for chipmunk
+    def cpvrotate(self, other: "Vec2d") -> "Vec2d":
+        """Uses complex multiplication to rotate this vector by the other. """
+        return Vec2d(
+            self.x * other.x - self.y * other.y, self.x * other.y + self.y * other.x
+        )
+
+    def cpvunrotate(self, other: "Vec2d") -> "Vec2d":
+        """The inverse of cpvrotate"""
+        return Vec2d(
+            self.x * other.x + self.y * other.y, self.y * other.x - self.x * other.y
+        )
+
+    # Pickle
+    def __reduce__(self):
+        callable = Vec2d
+        args = (self.x, self.y)
+        return (callable, args)